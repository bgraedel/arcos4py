--- conflicted
+++ resolved
@@ -1,90 +1,84 @@
-"""Module containing clipping and interpolation classes.
-
-Example:
-    >>> # Interpolation
-    >>> from arcos4py.tools import interpolation
-    >>> a = interpolation(data)
-    >>> data_interp = a.interpolate()
-
-    >>> # clipping
-    >>> from arcos4py.tools import clipMeas
-    >>> a = clipMeas(data)
-    >>> data_clipped = a.clip(0.001, 0.999)
-
-"""
-import numpy as np
-import pandas as pd
-
-
-class interpolation:
-<<<<<<< HEAD
-    """Interpolate nan values in a pandas dataframe.
-    
-    Uses pandas.interpolate with linear interpolation.
-=======
-    """Interpolate nan values in a numpy array.
-
-    Attributes:
-        data (DataFrame): Where NaN should be replaced with interpolated values.
->>>>>>> 4a6e1363
-    """
-
-    def __init__(self, data: pd.DataFrame):
-        """Interpolate nan values in a pandas dataframe.
-
-        Uses pandas.interpolate with liner interpolation.
-
-        Arguments:
-            data (DataFrame): Where NaN should be replaced with interpolated values.
-        """
-        self.data = data
-
-    def interpolate(self) -> pd.DataFrame:
-        """Interpolate nan and missing values.
-
-        Returns (DataFrame): Interpolated input data.
-        """
-        self.data = self.data.interpolate(axis=0)
-
-        return self.data
-
-
-class clipMeas:
-    """Clip input array."""
-
-    def __init__(self, data: np.ndarray) -> None:
-        """Clips array to quantilles.
-
-        Arguments:
-            data (ndarray): To be clipped.
-        """
-        self.data = data
-
-    def _calculate_percentile(self, data: np.ndarray, clip_low: float, clip_high: float):
-        """Calculate upper and lower quantille.
-
-        Arguments:
-            data (ndarray): To calculate upper and lower quantile on.
-            clip_low (float): Lower clipping boundary (quantile).
-            clip_high (float): Upper clipping boundry (quantille).
-
-        Returns:
-            Array with lower quantile and array with upper quantile.
-
-        """
-        quantille_low = np.quantile(data, clip_low, keepdims=True)
-        quantille_high = np.quantile(data, clip_high, keepdims=True)
-        return quantille_low, quantille_high
-
-    def clip(self, clip_low: float = 0.001, clip_high: float = 0.999) -> np.ndarray:
-        """Clip input array to upper and lower quantiles defined in clip_low and clip_high.
-
-        Arguments:
-            clip_low (float): Lower clipping boundary (quantile).
-            clip_high (float): Upper clipping boundry (quantille).
-
-        Returns (ndarray): A clipped array of the input data.
-        """
-        low, high = self._calculate_percentile(self.data, clip_low, clip_high)
-        out = self.data.clip(low, high)
-        return out
+"""Module containing clipping and interpolation classes.
+
+Example:
+    >>> # Interpolation
+    >>> from arcos4py.tools import interpolation
+    >>> a = interpolation(data)
+    >>> data_interp = a.interpolate()
+
+    >>> # clipping
+    >>> from arcos4py.tools import clipMeas
+    >>> a = clipMeas(data)
+    >>> data_clipped = a.clip(0.001, 0.999)
+
+"""
+import numpy as np
+import pandas as pd
+
+
+class interpolation:
+    """Interpolate nan values in a numpy array.
+
+    Attributes:
+        data (DataFrame): Where NaN should be replaced with interpolated values.
+    """
+
+    def __init__(self, data: pd.DataFrame):
+        """Interpolate nan values in a pandas dataframe.
+
+        Uses pandas.interpolate with liner interpolation.
+
+        Arguments:
+            data (DataFrame): Where NaN should be replaced with interpolated values.
+        """
+        self.data = data
+
+    def interpolate(self) -> pd.DataFrame:
+        """Interpolate nan and missing values.
+
+        Returns (DataFrame): Interpolated input data.
+        """
+        self.data = self.data.interpolate(axis=0)
+
+        return self.data
+
+
+class clipMeas:
+    """Clip input array."""
+
+    def __init__(self, data: np.ndarray) -> None:
+        """Clips array to quantilles.
+
+        Arguments:
+            data (ndarray): To be clipped.
+        """
+        self.data = data
+
+    def _calculate_percentile(self, data: np.ndarray, clip_low: float, clip_high: float):
+        """Calculate upper and lower quantille.
+
+        Arguments:
+            data (ndarray): To calculate upper and lower quantile on.
+            clip_low (float): Lower clipping boundary (quantile).
+            clip_high (float): Upper clipping boundry (quantille).
+
+        Returns:
+            Array with lower quantile and array with upper quantile.
+
+        """
+        quantille_low = np.quantile(data, clip_low, keepdims=True)
+        quantille_high = np.quantile(data, clip_high, keepdims=True)
+        return quantille_low, quantille_high
+
+    def clip(self, clip_low: float = 0.001, clip_high: float = 0.999) -> np.ndarray:
+        """Clip input array to upper and lower quantiles defined in clip_low and clip_high.
+
+        Arguments:
+            clip_low (float): Lower clipping boundary (quantile).
+            clip_high (float): Upper clipping boundry (quantille).
+
+        Returns (ndarray): A clipped array of the input data.
+        """
+        low, high = self._calculate_percentile(self.data, clip_low, clip_high)
+        out = self.data.clip(low, high)
+        return out